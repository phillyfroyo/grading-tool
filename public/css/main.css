/* ==================================================================
   ESL Essay Grader - Main Stylesheet
   Core application styles for the main interface
   ================================================================== */

/* ===== BASE STYLES ===== */
body {
    font-family: Arial, sans-serif;
    font-size: 20px;
    margin: 0;
    padding: 40px;
    background: #f5f5f5;
    min-height: 100vh;
    display: flex;
    align-items: center;
    justify-content: center;
    box-sizing: border-box;
}

h1 {
    font-size: 48px;
}

h2 {
    font-size: 36px;
}

h3 {
    font-size: 28px;
}

p, li, span {
    font-size: 20px;
    line-height: 1.6;
}

/* ===== LAYOUT ===== */
.container {
    max-width: 1600px; /* Reduced from 2000px */
    width: calc(100% - 40px); /* Reduced from 80px */
    background: white;
    padding: 40px; /* Reduced from 60px */
    border-radius: 8px;
    box-shadow: 0 2px 4px rgba(0,0,0,0.1);
    margin: 0 auto;
}

.app-header {
    position: relative;
    text-align: center;
    margin-bottom: 40px;
}

.app-header img {
    max-height: 80px;
}

/* User menu styles */
.user-email:hover {
    background: #e9ecef !important;
}

.user-dropdown button:hover {
    background: #f8f9fa !important;
}

/* ===== FORM ELEMENTS ===== */
.form-group {
    margin: 30px 0;
}

label {
    display: block;
    margin-bottom: 10px;
    font-weight: bold;
    font-size: 24px;
}

textarea,
input[type="text"],
select {
    width: 100%;
    padding: 20px;
    border: 2px solid #ddd;
    border-radius: 8px;
    font-size: 22px;
    box-sizing: border-box;
}

/* ===== BUTTONS ===== */
button {
    background: #007bff;
    color: white;
    padding: 24px 48px;
    border: none;
    border-radius: 8px;
    font-size: 24px;
    cursor: pointer;
}

button:hover {
    background: #0056b3;
}

button:disabled {
    background: #ccc;
    cursor: not-allowed;
}

/* ===== RESULTS SECTION ===== */
#results {
    margin-top: 30px;
    display: none;
}

/* ===== LOADING STATE ===== */
.loading {
    text-align: center;
    padding: 20px;
    display: none;
}

@keyframes spin {
    from { transform: rotate(0deg); }
    to { transform: rotate(360deg); }
}

/* ===== ERROR HANDLING ===== */
.error {
    color: #dc3545;
    padding: 10px;
    background: #f8d7da;
    border: 1px solid #f5c6cb;
    border-radius: 4px;
    margin: 10px 0;
}

/* ===== CATEGORY BUTTONS ===== */
.category-btn:hover {
    transform: translateY(-1px);
    box-shadow: 0 4px 8px rgba(0,0,0,0.15);
}

.category-btn:active,
.category-btn.selected {
    transform: translateY(0);
    outline: 3px solid rgba(0,0,0,0.2);
    outline-offset: -1px;
}

.category-btn:focus {
    outline: 2px solid #007bff;
    outline-offset: 2px;
}

/* ===== MARK ELEMENT RESET ===== */
/* Reset default mark element styling to prevent yellow background */
mark {
    background: transparent;
    color: inherit;
}

/* Allow our custom mark elements to override the reset */
mark[data-type] {
    background: unset;
    color: unset;
}

<<<<<<< HEAD
/* ===== ZOOM FOR BETTER READABILITY ===== */
/* Global zoom for more comfortable viewing */
.container {
    zoom: 0.75; /* Default 75% for better readability */
    transform: scale(0.75); /* Fallback for browsers that don't support zoom */
    transform-origin: top center;
}

/* Additional zoom for very large screens */
@media (min-width: 2560px) {
    .container {
        zoom: 0.95; /* Slightly smaller on very large screens */
        transform: scale(0.95); /* Fallback */
    }
}

=======
>>>>>>> 439d73f1
/* ===== SCORE INPUT ARROWS - LARGER AND MORE CLICKABLE ===== */
/* Hide default arrows since we have our own large clickable areas */
.editable-score::-webkit-outer-spin-button,
.editable-score::-webkit-inner-spin-button {
    -webkit-appearance: none;
    margin: 0;
}

/* Firefox */
.editable-score[type=number] {
    -moz-appearance: textfield;
}

/* Visual feedback for clickable areas */
.arrow-up-area:hover,
.arrow-down-area:hover {
    background: rgba(0, 123, 255, 0.1) !important;
}

/* Add subtle visual cues */
.score-input-container:hover .arrow-up-area::after {
    content: '▲';
    position: absolute;
    top: 50%;
    left: 50%;
    transform: translate(-50%, -50%);
    font-size: 10px;
    color: #666;
    pointer-events: none;
}

.score-input-container:hover .arrow-down-area::after {
    content: '▼';
    position: absolute;
    top: 50%;
    left: 50%;
    transform: translate(-50%, -50%);
    font-size: 10px;
    color: #666;
    pointer-events: none;
}<|MERGE_RESOLUTION|>--- conflicted
+++ resolved
@@ -166,25 +166,6 @@
     color: unset;
 }
 
-<<<<<<< HEAD
-/* ===== ZOOM FOR BETTER READABILITY ===== */
-/* Global zoom for more comfortable viewing */
-.container {
-    zoom: 0.75; /* Default 75% for better readability */
-    transform: scale(0.75); /* Fallback for browsers that don't support zoom */
-    transform-origin: top center;
-}
-
-/* Additional zoom for very large screens */
-@media (min-width: 2560px) {
-    .container {
-        zoom: 0.95; /* Slightly smaller on very large screens */
-        transform: scale(0.95); /* Fallback */
-    }
-}
-
-=======
->>>>>>> 439d73f1
 /* ===== SCORE INPUT ARROWS - LARGER AND MORE CLICKABLE ===== */
 /* Hide default arrows since we have our own large clickable areas */
 .editable-score::-webkit-outer-spin-button,
