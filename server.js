--- conflicted
+++ resolved
@@ -226,8 +226,10 @@
     </head>
     <body>
         <div class="container">
-<<<<<<< HEAD
-            <h1>ESL Essay Grader</h1>
+            <!-- App Branding Header -->
+            <div style="text-align: center; margin-bottom: 30px; padding: 30px 0; border-bottom: 2px solid #e9ecef;">
+                <img src="/images/LMGM.svg" alt="LMGM - Lean Mean Grading Machine" style="height: 120px; max-width: 100%;">
+            </div>
 
             <!-- Grading Mode Tabs -->
             <div class="tab-container" style="margin-bottom: 30px;">
@@ -243,12 +245,6 @@
 
             <!-- GPT Powered Grader Tab Content -->
             <div class="tab-content" id="gpt-grader-content">
-=======
-            <!-- App Branding Header -->
-            <div style="text-align: center; margin-bottom: 30px; padding: 30px 0; border-bottom: 2px solid #e9ecef;">
-                <img src="/images/LMGM.svg" alt="LMGM - Lean Mean Grading Machine" style="height: 120px; max-width: 100%;">
-            </div>
->>>>>>> 89bc7443
             <form id="gradingForm">
                 <div class="form-group">
                     <label for="studentName">Student Name:</label>
@@ -1082,7 +1078,25 @@
             }
             
             // Modal event listeners
-<<<<<<< HEAD
+
+            // Set up modal category button event listeners (called when modal opens)
+            function setupModalCategoryListeners() {
+                document.querySelectorAll('.modal-category-btn').forEach(btn => {
+                    // Remove existing listener to avoid duplicates
+                    btn.removeEventListener('click', btn._categoryClickHandler);
+
+                    // Create new handler
+                    btn._categoryClickHandler = function() {
+                        const category = this.dataset.category;
+                        console.log('Category button clicked:', category);
+                        toggleModalCategory(category);
+                    };
+
+                    // Add the new listener
+                    btn.addEventListener('click', btn._categoryClickHandler);
+                });
+            }
+
             // Manual grading interface function
             function showManualGradingInterface(studentName, essayText) {
                 const manualResults = document.getElementById('manualResults');
@@ -1345,27 +1359,6 @@
                     showManualGradingInterface(studentName, essayText);
                 });
             });
-
-=======
-            // Set up modal category button event listeners (called when modal opens)
-            function setupModalCategoryListeners() {
-                document.querySelectorAll('.modal-category-btn').forEach(btn => {
-                    // Remove existing listener to avoid duplicates
-                    btn.removeEventListener('click', btn._categoryClickHandler);
-                    
-                    // Create new handler
-                    btn._categoryClickHandler = function() {
-                        const category = this.dataset.category;
-                        console.log('Category button clicked:', category);
-                        toggleModalCategory(category);
-                    };
-                    
-                    // Add the new listener
-                    btn.addEventListener('click', btn._categoryClickHandler);
-                });
-            }
-            
->>>>>>> 89bc7443
             document.addEventListener('DOMContentLoaded', function() {
                 
                 // Modal dragging functionality
